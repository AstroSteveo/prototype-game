--- conflicted
+++ resolved
@@ -19,19 +19,15 @@
 - Probe WebSocket (join only):
   - `make wsprobe TOKEN=<value>`
 
-<<<<<<< HEAD
 ## Reconnect / Resume (WS)
 - On successful join, the server includes a `resume` token in `join_ack`.
 - Clients can reconnect by sending `{token, resume, last_seq}` so the server continues input ACKs from `last_seq`.
 - Resume tokens are in-memory with a short TTL (dev only).
-=======
+
 ## Player Persistence (Dev)
 - The sim wires an in-memory store to remember each player's last position and a simple `logins` counter.
 - On join, the server loads the saved position (if any) and increments `logins`.
 - On WebSocket disconnect, the last known position is saved.
-
-
->>>>>>> f5ac94dc
 - Probe movement + state (sends one input and prints a state):
   - `make wsprobe TOKEN=<value> MOVE_X=1 MOVE_Z=0`
   - Note: while moving, the server may emit `handover` events when the player crosses cell boundaries (see Protocol Notes below).
