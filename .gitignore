--- conflicted
+++ resolved
@@ -5,12 +5,6 @@
 
 # Build artifacts
 backend/bin/
-<<<<<<< HEAD
-backend/logs/
-backend/.pids/
-=======
-backend/.pids/
-backend/logs/
 
 # Runtime artifacts
 backend/logs/
@@ -20,5 +14,4 @@
 .code/
 
 # Godot MCP server - ignored because it's a paid plugin
-client/addons/gdai-mcp-plugin-godot/
->>>>>>> 6c23b2dd
+client/addons/gdai-mcp-plugin-godot/