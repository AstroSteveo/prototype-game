--- conflicted
+++ resolved
@@ -20,10 +20,7 @@
 	cells     map[spatial.CellKey]*CellInstance
 	players   map[string]*Player // id -> player
 	bots      map[string]*botState
-<<<<<<< HEAD
-=======
 	rng       *rand.Rand
->>>>>>> 58e78900
 	stopCh    chan struct{}
 	stoppedCh chan struct{}
 	// lifecycle guards
