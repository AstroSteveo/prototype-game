package sim

import (
<<<<<<< HEAD
	"context"
	"fmt"
	"log"
	"math"
	"math/rand"
	"sync"
	"sync/atomic"
	"time"

	"prototype-game/backend/internal/metrics"
	"prototype-game/backend/internal/spatial"
=======
    "context"
    "fmt"
    "log"
    "math"
    "math/rand"
    "sync"
    "sync/atomic"
    "time"

    "prototype-game/backend/internal/metrics"
    "prototype-game/backend/internal/spatial"
>>>>>>> bbca0874
)

type Engine struct {
	cfg       Config
	mu        sync.RWMutex
	cells     map[spatial.CellKey]*CellInstance
	players   map[string]*Player // id -> player
	bots      map[string]*botState
	stopCh    chan struct{}
	stoppedCh chan struct{}
	// lifecycle guards
	startOnce sync.Once
	stopOnce  sync.Once
	// state flags
	started atomic.Bool
	stopped atomic.Bool
	// control accumulators
	densityAcc time.Duration
	// ids
	botSeq int64
	// metrics (atomic)
	met struct {
		handovers   int64 // count of player handovers
		aoiQueries  int64 // number of AOI queries executed
		aoiEntities int64 // total entities returned across AOI queries
	}
}

func NewEngine(cfg Config) *Engine {
	return &Engine{
		cfg:       cfg,
		cells:     make(map[spatial.CellKey]*CellInstance),
		players:   make(map[string]*Player),
		bots:      make(map[string]*botState),
		stopCh:    make(chan struct{}),
		stoppedCh: make(chan struct{}),
	}
}

func (e *Engine) Start() {
<<<<<<< HEAD
	e.startOnce.Do(func() {
		e.started.Store(true)
		go e.loop()
	})
}

func (e *Engine) Stop(ctx context.Context) {
	e.stopOnce.Do(func() { close(e.stopCh) })
	if !e.started.Load() {
		return
	}
	select {
	case <-e.stoppedCh:
	case <-ctx.Done():
	}
}

func (e *Engine) loop() {
	defer func() {
		e.stopped.Store(true)
		close(e.stoppedCh)
	}()
=======
    e.startOnce.Do(func() {
        e.started.Store(true)
        go e.loop()
    })
}

func (e *Engine) Stop(ctx context.Context) {
    e.stopOnce.Do(func() { close(e.stopCh) })
    if !e.started.Load() {
        return
    }
    select {
    case <-e.stoppedCh:
    case <-ctx.Done():
    }
}

func (e *Engine) loop() {
    defer func() {
        e.stopped.Store(true)
        close(e.stoppedCh)
    }()
>>>>>>> bbca0874
	tickDur := time.Second / time.Duration(max(1, e.cfg.TickHz))
	snapDur := time.Second / time.Duration(max(1, e.cfg.SnapshotHz))
	ticker := time.NewTicker(tickDur)
	defer ticker.Stop()
	lastSnap := time.Now()
	for {
		select {
		case <-e.stopCh:
			return
		case t := <-ticker.C:
			start := time.Now()
			e.tick(tickDur)
			metrics.ObserveTickDuration(time.Since(start))
			if t.Sub(lastSnap) >= snapDur {
				e.snapshot()
				lastSnap = t
			}
		}
	}
}

func (e *Engine) tick(dt time.Duration) {
	e.mu.Lock()
	defer e.mu.Unlock()
	// Integrate very simple kinematics.
	for _, p := range e.players {
		p.Pos.X += p.Vel.X * dt.Seconds()
		p.Pos.Z += p.Vel.Z * dt.Seconds()
	}
	// Update bots: steer and integrate
	for ck, cell := range e.cells {
		for _, ent := range cell.Entities {
			if ent.Kind != KindBot {
				continue
			}
			st, ok := e.bots[ent.ID]
			if !ok {
				// Initialize missing state defensively
				st = &botState{OwnedCell: ck}
				e.bots[ent.ID] = st
			}
			e.updateBot(ent, dt, st)
			ent.Pos.X += ent.Vel.X * dt.Seconds()
			ent.Pos.Z += ent.Vel.Z * dt.Seconds()
			// Constrain bots to their owned cell (bounce at borders)
			e.constrainBotWithinCell(ent, st)
		}
	}
	// Check handovers.
	for _, p := range e.players {
		e.checkAndHandoverLocked(p)
	}
	// Density maintenance at 1Hz
	e.densityAcc += dt
	for e.densityAcc >= time.Second {
		e.maintainBotDensityLocked()
		e.densityAcc -= time.Second
	}
}

func (e *Engine) snapshot() {
	// For MVP skeleton, just log entity counts per cell.
	e.mu.RLock()
	defer e.mu.RUnlock()
	total := len(e.players)
	if total == 0 {
		return
	}
	counts := 0
	for _, c := range e.cells {
		counts += len(c.Entities)
	}
	log.Printf("sim: snapshot players=%d entities=%d cells=%d", total, counts, len(e.cells))
}

// maintainBotDensityLocked attempts to keep actors per cell within ±20% of target
// while respecting a global MaxBots cap. e.mu must be held by caller.
func (e *Engine) maintainBotDensityLocked() {
	target := e.cfg.TargetDensityPerCell
	if target <= 0 || e.cfg.MaxBots < 0 {
		return
	}
	low := int(math.Floor(float64(target) * 0.8))
	if low < 0 {
		low = 0
	}
	high := int(math.Ceil(float64(target) * 1.2))
	if high < low {
		high = low
	}
	ramp := int(math.Ceil(float64(max(1, target)) / 10.0)) // reach target in ~10s
	if ramp < 1 {
		ramp = 1
	}

	// Helper: count bots globally using the state map
	totalBots := len(e.bots)

	// Iterate cells deterministically (by key order); collect keys first
	keys := make([]spatial.CellKey, 0, len(e.cells))
	for k := range e.cells {
		keys = append(keys, k)
	}
	// No need to sort strictly for correctness; stable enough for tests

	for _, k := range keys {
		cell := e.cells[k]
		players, bots := 0, 0
		for _, ent := range cell.Entities {
			switch ent.Kind {
			case KindPlayer:
				players++
			case KindBot:
				bots++
			}
		}
		active := players + bots
		if active < low {
			need := low - active
			spawn := min3(need, ramp, max(0, e.cfg.MaxBots-totalBots))
			for i := 0; i < spawn; i++ {
				if e.spawnBotInCellLocked(k) {
					totalBots++
				}
			}
		} else if active > high {
			excess := active - high
			remove := min(excess, ramp)
			for i := 0; i < remove; i++ {
				if e.removeOneBotFromCellLocked(k) {
					totalBots--
				} else {
					break
				}
			}
		}
	}
}

func (e *Engine) spawnBotInCellLocked(k spatial.CellKey) bool {
	c := e.getOrCreateCellLocked(k)
	if e.cfg.MaxBots > 0 && len(e.bots) >= e.cfg.MaxBots {
		return false
	}
	id := fmt.Sprintf("bot-%d", atomic.AddInt64(&e.botSeq, 1))
	// random position inside cell bounds
	x0 := float64(k.Cx) * e.cfg.CellSize
	z0 := float64(k.Cz) * e.cfg.CellSize
	pos := spatial.Vec2{X: x0 + rand.Float64()*e.cfg.CellSize, Z: z0 + rand.Float64()*e.cfg.CellSize}
	ent := &Entity{ID: id, Kind: KindBot, Pos: pos, Name: id}
	c.Entities[id] = ent
	// initial state
	st := &botState{OwnedCell: k}
	// choose initial dir/retarget to avoid stationary
	e.updateBot(ent, 0, st)
	e.bots[id] = st
	return true
}

func (e *Engine) removeOneBotFromCellLocked(k spatial.CellKey) bool {
	c, ok := e.cells[k]
	if !ok {
		return false
	}
	for id, ent := range c.Entities {
		if ent.Kind == KindBot {
			delete(c.Entities, id)
			delete(e.bots, id)
			return true
		}
	}
	return false
}

func min3(a, b, c int) int { return min(min(a, b), c) }

// constrainBotWithinCell clamps a bot position to its owned cell and reflects direction when hitting borders.
func (e *Engine) constrainBotWithinCell(ent *Entity, st *botState) {
	x0 := float64(st.OwnedCell.Cx) * e.cfg.CellSize
	z0 := float64(st.OwnedCell.Cz) * e.cfg.CellSize
	x1 := x0 + e.cfg.CellSize
	z1 := z0 + e.cfg.CellSize
	bounced := false
	if ent.Pos.X < x0 {
		ent.Pos.X = x0
		st.dir.X = math.Abs(st.dir.X)
		bounced = true
	} else if ent.Pos.X > x1 {
		ent.Pos.X = x1
		st.dir.X = -math.Abs(st.dir.X)
		bounced = true
	}
	if ent.Pos.Z < z0 {
		ent.Pos.Z = z0
		st.dir.Z = math.Abs(st.dir.Z)
		bounced = true
	} else if ent.Pos.Z > z1 {
		ent.Pos.Z = z1
		st.dir.Z = -math.Abs(st.dir.Z)
		bounced = true
	}
	if bounced {
		// Immediately apply new velocity after bounce
		ent.Vel = spatial.Vec2{X: st.dir.X * botSpeed, Z: st.dir.Z * botSpeed}
	}
}

// AddOrUpdatePlayer creates or updates a player entity and places it in the correct cell.
func (e *Engine) AddOrUpdatePlayer(id, name string, pos spatial.Vec2, vel spatial.Vec2) *Player {
	e.mu.Lock()
	defer e.mu.Unlock()
	cx, cz := spatial.WorldToCell(pos.X, pos.Z, e.cfg.CellSize)
	key := spatial.CellKey{Cx: cx, Cz: cz}
	cell := e.getOrCreateCellLocked(key)
	pl, ok := e.players[id]
	if !ok {
		pl = &Player{Entity: Entity{ID: id, Kind: KindPlayer, Pos: pos, Vel: vel, Name: name}, OwnedCell: key}
		e.players[id] = pl
		cell.Entities[id] = &pl.Entity
	} else {
		// update
		pl.Pos, pl.Vel, pl.Name = pos, vel, name
		if pl.OwnedCell != key {
			// immediate place correction
			e.moveEntityLocked(pl, pl.OwnedCell, key)
			pl.OwnedCell = key
		}
	}
	return pl
}

func (e *Engine) getOrCreateCellLocked(key spatial.CellKey) *CellInstance {
	cell, ok := e.cells[key]
	if !ok {
		cell = NewCellInstance(key)
		e.cells[key] = cell
	}
	return cell
}

func (e *Engine) moveEntityLocked(p *Player, from, to spatial.CellKey) {
	if from == to {
		return
	}
	if c, ok := e.cells[from]; ok {
		delete(c.Entities, p.ID)
	}
	nc := e.getOrCreateCellLocked(to)
	nc.Entities[p.ID] = &p.Entity
}

// Step advances the simulation by dt. Exposed for tests and headless driving.
func (e *Engine) Step(dt time.Duration) {
	e.tick(dt)
}

// GetPlayer returns a snapshot copy of a player by id.
func (e *Engine) GetPlayer(id string) (Player, bool) {
	e.mu.RLock()
	defer e.mu.RUnlock()
	p, ok := e.players[id]
	if !ok {
		return Player{}, false
	}
	return *p, true
}

// DevSpawn creates a player at a position with zero velocity (dev-only helper).
func (e *Engine) DevSpawn(id, name string, pos spatial.Vec2) *Player {
	return e.AddOrUpdatePlayer(id, name, pos, spatial.Vec2{})
}

// DevSetVelocity sets a player's velocity (dev-only helper).
func (e *Engine) DevSetVelocity(id string, vel spatial.Vec2) bool {
	e.mu.Lock()
	defer e.mu.Unlock()
	p, ok := e.players[id]
	if !ok {
		return false
	}
	p.Vel = vel
	return true
}

// DevList returns a snapshot list of current players (dev-only helper).
func (e *Engine) DevList() []Player {
	e.mu.RLock()
	defer e.mu.RUnlock()
	out := make([]Player, 0, len(e.players))
	for _, p := range e.players {
		out = append(out, *p)
	}
	return out
}

// GetConfig returns a copy of the engine's config.
func (e *Engine) GetConfig() Config { return e.cfg }

// QueryAOI returns a snapshot list of entities within radius of the given position.
// The result excludes the entity with id == excludeID (typically the querying player).
func (e *Engine) QueryAOI(pos spatial.Vec2, radius float64, excludeID string) []Entity {
	e.mu.RLock()
	defer e.mu.RUnlock()
	if radius <= 0 {
		return nil
	}
	// Determine world cell of the position to build a 3x3 neighborhood query.
	cx, cz := spatial.WorldToCell(pos.X, pos.Z, e.cfg.CellSize)
	center := spatial.CellKey{Cx: cx, Cz: cz}
	neigh := spatial.Neighbors3x3(center)
	r2 := radius * radius
	const eps = 1e-9 // tolerance to avoid flapping from FP roundoff at the boundary
	out := make([]Entity, 0, 16)
	for _, k := range neigh {
		cell, ok := e.cells[k]
		if !ok {
			continue
		}
		for id, ent := range cell.Entities {
			if id == excludeID {
				continue
			}
			if spatial.Dist2(ent.Pos, pos) <= r2+eps {
				out = append(out, *ent)
			}
		}
	}
	// metrics: record AOI query volume and total returned entities
	atomic.AddInt64(&e.met.aoiQueries, 1)
	atomic.AddInt64(&e.met.aoiEntities, int64(len(out)))
	return out
}

// Metrics holds a snapshot of engine metrics.
type Metrics struct {
	Handovers        int64   `json:"handovers"`
	AOIQueries       int64   `json:"aoi_queries"`
	AOIEntitiesTotal int64   `json:"aoi_entities_total"`
	AOIAvgEntities   float64 `json:"aoi_avg_entities"`
}

// MetricsSnapshot returns a copy of current counters.
func (e *Engine) MetricsSnapshot() Metrics {
	q := atomic.LoadInt64(&e.met.aoiQueries)
	ent := atomic.LoadInt64(&e.met.aoiEntities)
	ho := atomic.LoadInt64(&e.met.handovers)
	avg := 0.0
	if q > 0 {
		avg = float64(ent) / float64(q)
	}
	return Metrics{Handovers: ho, AOIQueries: q, AOIEntitiesTotal: ent, AOIAvgEntities: avg}
}<|MERGE_RESOLUTION|>--- conflicted
+++ resolved
@@ -1,7 +1,6 @@
 package sim
 
 import (
-<<<<<<< HEAD
 	"context"
 	"fmt"
 	"log"
@@ -13,19 +12,6 @@
 
 	"prototype-game/backend/internal/metrics"
 	"prototype-game/backend/internal/spatial"
-=======
-    "context"
-    "fmt"
-    "log"
-    "math"
-    "math/rand"
-    "sync"
-    "sync/atomic"
-    "time"
-
-    "prototype-game/backend/internal/metrics"
-    "prototype-game/backend/internal/spatial"
->>>>>>> bbca0874
 )
 
 type Engine struct {
@@ -34,7 +20,7 @@
 	cells     map[spatial.CellKey]*CellInstance
 	players   map[string]*Player // id -> player
 	bots      map[string]*botState
-	stopCh    chan struct{}
+	stopCh    chan struct{}<<<<<<< fix/engine-idempotent-stop-17
 	stoppedCh chan struct{}
 	// lifecycle guards
 	startOnce sync.Once
@@ -66,7 +52,6 @@
 }
 
 func (e *Engine) Start() {
-<<<<<<< HEAD
 	e.startOnce.Do(func() {
 		e.started.Store(true)
 		go e.loop()
@@ -89,30 +74,6 @@
 		e.stopped.Store(true)
 		close(e.stoppedCh)
 	}()
-=======
-    e.startOnce.Do(func() {
-        e.started.Store(true)
-        go e.loop()
-    })
-}
-
-func (e *Engine) Stop(ctx context.Context) {
-    e.stopOnce.Do(func() { close(e.stopCh) })
-    if !e.started.Load() {
-        return
-    }
-    select {
-    case <-e.stoppedCh:
-    case <-ctx.Done():
-    }
-}
-
-func (e *Engine) loop() {
-    defer func() {
-        e.stopped.Store(true)
-        close(e.stoppedCh)
-    }()
->>>>>>> bbca0874
 	tickDur := time.Second / time.Duration(max(1, e.cfg.TickHz))
 	snapDur := time.Second / time.Duration(max(1, e.cfg.SnapshotHz))
 	ticker := time.NewTicker(tickDur)
