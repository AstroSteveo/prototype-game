--- conflicted
+++ resolved
@@ -26,13 +26,11 @@
 
 // RegisterWithStore is like Register but allows wiring a persistence store (US-501).
 func RegisterWithStore(mux *http.ServeMux, path string, auth join.AuthService, eng *sim.Engine, store state.Store) {
-<<<<<<< HEAD
 	RegisterWithStoreAndDevMode(mux, path, auth, eng, store, false)
 }
 
 // RegisterWithStoreAndDevMode is like RegisterWithStore but allows configuring dev mode for relaxed security.
 func RegisterWithStoreAndDevMode(mux *http.ServeMux, path string, auth join.AuthService, eng *sim.Engine, store state.Store, devMode bool) {
-=======
 	RegisterWithOptions(mux, path, auth, eng, store, WSOptions{})
 }
 
@@ -48,7 +46,6 @@
 		idleTimeout = 30 * time.Second
 	}
 
->>>>>>> 96fc4a13
 	mux.HandleFunc(path, func(w http.ResponseWriter, r *http.Request) {
 		// Configure WebSocket accept options based on dev mode
 		var acceptOptions *nws.AcceptOptions
